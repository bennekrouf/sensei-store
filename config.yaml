--- conflicted
+++ resolved
@@ -2,15 +2,10 @@
 output: "grpc" # Options: console, file, grpc
 level: "info"
 grpc:
-<<<<<<< HEAD
-  address: "127.0.0.1"
-  port: 50057
-=======
   address: "0.0.0.0"
   port: 50057
 # file_path: "logs"
 # file_name: "app.log"
->>>>>>> 5bafe589
 log_fields:
   include_thread_id: false
   include_target: false
@@ -23,7 +18,6 @@
 log_all_messages: false
 server:
   grpc:
-<<<<<<< HEAD
     host: "127.0.0.1"
     port: 50057
   http:
@@ -31,12 +25,4 @@
     port: 5007
 formatter_host: "127.0.0.1"
 formatter_port: 8080
-=======
-    host: "0.0.0.0"
-    port: 50057
-  http:
-    host: "0.0.0.0"
-    port: 5007
-formatter_host: "0.0.0.0"  # Docker service name or hostname
-formatter_port: 5000
->>>>>>> 5bafe589
+formatter_host: "0.0.0.0"  # Docker service name or hostname